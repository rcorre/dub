--- conflicted
+++ resolved
@@ -53,7 +53,7 @@
 			json.name = "unknown";
 			pack = new Package(json, project_path);
 		} else {
-			pack = package_manager.getOrLoadPackage(project_path); 
+			pack = package_manager.getOrLoadPackage(project_path);
 		}
 
 		this(package_manager, pack);
@@ -103,7 +103,7 @@
 
 	/// List of retrieved dependency Packages
 	@property const(Package[]) dependencies() const { return m_dependencies; }
-	
+
 	/// Main package.
 	@property inout(Package) rootPackage() inout { return m_rootPackage; }
 
@@ -115,7 +115,7 @@
 	int delegate(int delegate(ref const Package)) getTopologicalPackageList(bool children_first = false, in Package root_package = null, string[string] configs = null)
 	const {
 		const(Package) rootpack = root_package ? root_package : m_rootPackage;
-	
+
 		int iterator(int delegate(ref const Package) del)
 		{
 			int ret = 0;
@@ -147,7 +147,7 @@
 			perform_rec(rootpack);
 			return ret;
 		}
-		
+
 		return &iterator;
 	}
 
@@ -256,7 +256,7 @@
 
 	@property string[] configurations() const { return m_rootPackage.configurations; }
 
-	/// Returns a map with the configuration for all packages in the dependency tree. 
+	/// Returns a map with the configuration for all packages in the dependency tree.
 	string[string] getPackageConfigs(in BuildPlatform platform, string config, bool allow_non_library = true)
 	const {
 		struct Vertex { string pack, config; }
@@ -431,7 +431,7 @@
 	/**
 	 * Fills dst with values from this project.
 	 *
-	 * dst gets initialized according to the given platform and config. 
+	 * dst gets initialized according to the given platform and config.
 	 *
 	 * Params:
 	 *   dst = The BuildSettings struct to fill with data.
@@ -450,7 +450,7 @@
 
 			assert(pkg.name in configs, "Missing configuration for "~pkg.name);
 			logDebug("Gathering build settings for %s (%s)", pkg.name, configs[pkg.name]);
-			
+
 			auto psettings = pkg.getBuildSettings(platform, configs[pkg.name]);
 			if (psettings.targetType != TargetType.none) {
 				if (shallow && pkg !is m_rootPackage)
@@ -564,7 +564,7 @@
 			} catch(Exception t) return true;
 		} else return false;
 	}
-		
+
 	private void markUpToDate(string packageId) {
 		logDebug("markUpToDate(%s)", packageId);
 		Json create(ref Json json, string object) {
@@ -661,7 +661,7 @@
 
 /// Indicates where a package has been or should be placed to.
 enum PlacementLocation {
-	/// Packages retrived with 'local' will be placed in the current folder 
+	/// Packages retrived with 'local' will be placed in the current folder
 	/// using the package name as destination.
 	local,
 	/// Packages with 'userWide' will be placed in a folder accessible by
@@ -672,14 +672,11 @@
 	systemWide
 }
 
-<<<<<<< HEAD
 /// The default placement location of fetched packages. Can be changed by --local or --system.
 auto defaultPlacementLocation = PlacementLocation.userWide;
 
-void processVars(ref BuildSettings dst, string project_path, BuildSettings settings, bool include_target_settings = false)
-=======
 void processVars(ref BuildSettings dst, in Project project, in Package pack, BuildSettings settings, bool include_target_settings = false)
->>>>>>> 24e11184
+
 {
 	dst.addDFlags(processVars(project, pack, settings.dflags));
 	dst.addLFlags(processVars(project, pack, settings.lflags));
@@ -768,7 +765,7 @@
 			if (prj.name.toUpper().replace("-", "_") == pname)
 				return prj.path.toNativeString();
 	}
-	
+
 	if (auto envvar = environment.get(name)) return envvar;
 
 	throw new Exception("Invalid variable: "~name);
@@ -779,7 +776,7 @@
 	return ch >= 'A' && ch <= 'Z' || ch >= 'a' && ch <= 'z' || ch >= '0' && ch <= '9' || ch == '_';
 }
 
-string stripDlangSpecialChars(string s) 
+string stripDlangSpecialChars(string s)
 {
 	import std.array;
 	import std.uni;
@@ -792,7 +789,7 @@
 final class SelectedVersions {
 	private struct Selected {
 		Dependency dep;
-		//Dependency[string] packages;	
+		//Dependency[string] packages;
 	}
 	private {
 		enum FileVersion = 1;
